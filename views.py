from django.shortcuts import render

<<<<<<< HEAD
from plugins.consortial_billing import models, logic


def index(request):
    return render(request, 'consortial_billing/admin.html', {})


def non_funding_author_insts(request):
    institutions = models.Institution.objects.all()
    authors = logic.get_authors()
    editors = logic.get_editors()

    list_of_users_not_supporting = logic.users_not_supporting(institutions, authors, editors)

    template = 'consortial_billing/non_funding.html'
    context = {
        'authors_and_editors': list_of_users_not_supporting,
        'institutions': institutions,
    }

    return render(request, template, context)
=======
import csv


def index(request):
    if request.POST:
        # an action
        if 'import_csv' in request.POST and len(request.FILES) > 0:
            csv_import = request.FILES[0]
            csv_reader = csv.DictReader(csv_import.chunks, delimeter=',')

            for row in csv_reader:
                print(row["Institution Name"])
                print(row["Renewal Amount"])
                print(row["Currency"])
                print(row["Renewal Date"])
                print(row["Country"])
                print(row["Banding"])
                print(row["Active"])
                print(row["Consortium"])
                print(row["Consortial Billing"])
                print(row["Billing Agent"])

    return render(request, 'consortial_billing/admin.html', {})
>>>>>>> 391b86d8
<|MERGE_RESOLUTION|>--- conflicted
+++ resolved
@@ -1,29 +1,7 @@
+import csv
 from django.shortcuts import render
 
-<<<<<<< HEAD
 from plugins.consortial_billing import models, logic
-
-
-def index(request):
-    return render(request, 'consortial_billing/admin.html', {})
-
-
-def non_funding_author_insts(request):
-    institutions = models.Institution.objects.all()
-    authors = logic.get_authors()
-    editors = logic.get_editors()
-
-    list_of_users_not_supporting = logic.users_not_supporting(institutions, authors, editors)
-
-    template = 'consortial_billing/non_funding.html'
-    context = {
-        'authors_and_editors': list_of_users_not_supporting,
-        'institutions': institutions,
-    }
-
-    return render(request, template, context)
-=======
-import csv
 
 
 def index(request):
@@ -46,4 +24,19 @@
                 print(row["Billing Agent"])
 
     return render(request, 'consortial_billing/admin.html', {})
->>>>>>> 391b86d8
+
+
+def non_funding_author_insts(request):
+    institutions = models.Institution.objects.all()
+    authors = logic.get_authors()
+    editors = logic.get_editors()
+
+    list_of_users_not_supporting = logic.users_not_supporting(institutions, authors, editors)
+
+    template = 'consortial_billing/non_funding.html'
+    context = {
+        'authors_and_editors': list_of_users_not_supporting,
+        'institutions': institutions,
+    }
+
+    return render(request, template, context)