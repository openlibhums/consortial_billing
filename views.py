--- conflicted
+++ resolved
@@ -100,7 +100,6 @@
     return render(request, 'consortial_billing/signup2.html', context)
 
 
-<<<<<<< HEAD
 def signup_complete(request):
     complete_text = setting_handler.get_plugin_setting(plugin_settings.get_self(), 'complete_text', None)
 
@@ -129,14 +128,6 @@
 
     return render(request, 'consortial_billing/signup3.html', context)
 
-=======
-def process_renewal(request, renewal_id):
-    renewal = get_object_or_404(models.Renewal, pk=renewal_id)
-
-    context = {'renewal': renewal}
-
-    return render(request, 'consortial_billing/process_renewal.html', context)
->>>>>>> 09d9a245
 
 @staff_member_required
 def non_funding_author_insts(request):
@@ -176,4 +167,12 @@
         'post_text': post_text
     }
 
-    return render(request, template, context)+    return render(request, template, context)
+
+
+def process_renewal(request, renewal_id):
+    renewal = get_object_or_404(models.Renewal, pk=renewal_id)
+
+    context = {'renewal': renewal}
+
+    return render(request, 'consortial_billing/process_renewal.html', context)