from django.conf.urls import url
from plugins.consortial_billing import views

urlpatterns = [
<<<<<<< HEAD
    url(r'^admin.$', views.index, name='consortial_index'),
=======
    url(r'^$', views.index, name='consortial_index'),
    url(r'^$', views.configure_signup, name='consortial_configure_signup'),
>>>>>>> cfc35437
    url(r'^non_funding_author_insts/$', views.non_funding_author_insts, name='consortial_non_funding_author_insts'),
    url(r'^$', views.supporters, name='consortial_supporters'),
]<|MERGE_RESOLUTION|>--- conflicted
+++ resolved
@@ -2,12 +2,8 @@
 from plugins.consortial_billing import views
 
 urlpatterns = [
-<<<<<<< HEAD
-    url(r'^admin.$', views.index, name='consortial_index'),
-=======
-    url(r'^$', views.index, name='consortial_index'),
-    url(r'^$', views.configure_signup, name='consortial_configure_signup'),
->>>>>>> cfc35437
+    url(r'^admin/$', views.index, name='consortial_index'),
+    url(r'^signup/$', views.configure_signup, name='consortial_configure_signup'),
     url(r'^non_funding_author_insts/$', views.non_funding_author_insts, name='consortial_non_funding_author_insts'),
     url(r'^$', views.supporters, name='consortial_supporters'),
 ]