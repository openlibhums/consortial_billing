--- conflicted
+++ resolved
@@ -5,11 +5,6 @@
 class Banding(models.Model):
     name = models.CharField(max_length=255, blank=False, unique=True)
     default_price = models.IntegerField(blank=True)
-
-
-class BillingAgent(models.Model):
-    name = models.CharField(max_length=255, blank=False)
-    users = models.ManyToManyField('core.Account')
 
 
 class Institution(models.Model):
@@ -28,7 +23,6 @@
     amount = models.IntegerField(blank=False)
     currency = models.CharField(max_length=255, blank=False)
     institution = models.ForeignKey(Institution)
-<<<<<<< HEAD
 
 
 class BillingAgent(models.Model):
@@ -37,6 +31,4 @@
 
 
 class ExcludedUser(models.Model):
-    user = models.ForeignKey('core.Account')
-=======
->>>>>>> b74827cc
+    user = models.ForeignKey('core.Account')